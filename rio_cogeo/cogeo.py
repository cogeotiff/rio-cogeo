--- conflicted
+++ resolved
@@ -294,19 +294,26 @@
     """
     Validate Cloud Optimized Geotiff.
 
+    This script is the rasterio equivalent of
+    https://svn.osgeo.org/gdal/trunk/gdal/swig/python/samples/validate_cloud_optimized_geotiff.py
+
     Parameters
     ----------
-    src_path : str or PathLike object
+    src_path: str or PathLike object
         A dataset path or URL. Will be opened in "r" mode.
     strict: bool
         Treat warnings as errors
     quiet: bool
         Remove standard outputs
-    return_errors: bool
-        Return errors and warnings
-
-    This script is the rasterio equivalent of
-    https://svn.osgeo.org/gdal/trunk/gdal/swig/python/samples/validate_cloud_optimized_geotiff.py
+
+    Returns
+    -------
+    is_valid: bool
+        True is src_path is a valid COG.
+    errors: list
+        List of validation errors.
+    warnings: list
+        List of validation warnings.
 
     """
     errors = []
@@ -452,23 +459,28 @@
 
     is_valid = False if errors or (warnings and strict) else True
 
-<<<<<<< HEAD
     return is_valid, errors, warnings
-=======
-    return True
 
 
 def cog_info(src_path: str, **kwargs: Any) -> Dict:
     """Get general info and validate Cloud Optimized Geotiff."""
-    is_valid_cog = cog_validate(src_path, **kwargs)
+    is_valid, validation_errors, validation_warnings = cog_validate(
+        src_path, quiet=True, **kwargs,
+    )
+
     with rasterio.open(src_path) as src_dst:
         _info = {
             "Path": src_path,
             "Driver": src_dst.driver,
-            "is_valid_COG": is_valid_cog,
+            "COG": is_valid,
             "Compression": src_dst.compression.value if src_dst.compression else None,
             "ColorSpace": src_dst.photometric.value if src_dst.photometric else None,
         }
+        if validation_errors:
+            _info["COG_errors"] = validation_errors
+
+        if validation_warnings:
+            _info["COG_warnings"] = validation_warnings
 
         try:
             colormap = src_dst.colormap(1)
@@ -488,8 +500,13 @@
             "Nodata": src_dst.nodata,
             "ColorMap": colormap is not None,
         }
+        crs = (
+            f"EPSG:{src_dst.crs.to_epsg()}"
+            if src_dst.crs.to_epsg()
+            else src_dst.crs.to_wkt()
+        )
         geo = {
-            "CRS": f"EPSG:{src_dst.crs.to_epsg()}",
+            "CRS": crs,
             "BoundingBox": tuple(src_dst.bounds),
             "Origin": (src_dst.transform.c, src_dst.transform.f),
             "Resolution": (src_dst.transform.a, src_dst.transform.e),
@@ -525,5 +542,4 @@
     output["GEO"] = geo
     output["IFD"] = ifds
 
-    return output
->>>>>>> 1c125a7f
+    return output