--- conflicted
+++ resolved
@@ -1,5 +1,6 @@
 """rio_cogeo.cogeo: translate a file to a cloud optimized geotiff."""
 
+import os
 import sys
 
 import click
@@ -8,6 +9,7 @@
 
 import rasterio
 from rasterio.io import MemoryFile
+from rasterio.env import GDALVersion
 from rasterio.enums import Resampling
 from rasterio.shutil import copy
 
@@ -78,40 +80,49 @@
                     mem.build_overviews(overviews, Resampling.nearest)
                     mem.update_tags(ns='rio_overview', resampling=Resampling.nearest.value)
 
-<<<<<<< HEAD
-                    copy(mem, dst, copy_src_overviews=True, **dst_opts)
-
-
-def cog_validate(src):
+                    copy(mem, dst_path, copy_src_overviews=True, **dst_kwargs)
+
+
+def cog_validate(src_path):
     """
     Create Cloud Optimized Geotiff.
 
     Parameters
     ----------
-    src : str
-        input dataset path.
+    src_path : str or PathLike object
+        A dataset path or URL. Will be opened in "r" mode.
+
+    This script is the rasterio equivalent of
+    https://svn.osgeo.org/gdal/trunk/gdal/swig/python/samples/validate_cloud_optimized_geotiff.py
 
     """
     errors = []
     details = {}
-    with rasterio.open(src) as ds:
-        if not ds.driver == 'GTiff':
+
+    if not GDALVersion.runtime().at_least('2.2'):
+        raise Exception('GDAL 2.2 or above required')
+
+    with rasterio.open(src_path) as src:
+        if not src.driver == 'GTiff':
             raise Exception('The file is not a GeoTIFF')
 
-        # TODO: Overviews must be internal
-        # GDAL: ds.GetFileList()
-
-        if ds.width >= 512 or ds.height >= 512:
-            if not ds.is_tiled:
+        filelist = [os.path.basename(f) for f in src.files]
+        src_bname = os.path.basename(src_path)
+        if len(filelist) > 1 and src_bname + '.ovr' in filelist:
+                errors.append(
+                    'Overviews found in external .ovr file. They should be internal')
+
+        if src.width >= 512 or src.height >= 512:
+            if not src.is_tiled:
                 errors.append(
                     'The file is greater than 512xH or 512xW, but is not tiled')
 
-            overviews = ds.overviews(1)
+            overviews = src.overviews(1)
             if not overviews:
                 errors.append(
                     'The file is greater than 512xH or 512xW, but has no overviews')
 
-        ifd_offset = int(ds.get_tag_item('IFD_OFFSET', 'TIFF', bidx=1))
+        ifd_offset = int(src.get_tag_item('IFD_OFFSET', 'TIFF', bidx=1))
         ifd_offsets = [ifd_offset]
         if ifd_offset not in (8, 16):
             errors.append(
@@ -128,7 +139,7 @@
 
             # NOTE: Size check is handled in rasterio `src.overviews` methods
             # https://github.com/mapbox/rasterio/blob/4ebdaa08cdcc65b141ed3fe95cf8bbdd9117bc0b/rasterio/_base.pyx
-            # Basically we just need to make sure the decimation level is > 1
+            # We just need to make sure the decimation level is > 1
             if not dec > 1:
                 errors.append('Invalid Decimation {} for overview level {}'.format(dec, ix))
 
@@ -142,7 +153,7 @@
 
             # Check that the IFD of descending overviews are sorted by increasing
             # offsets
-            ifd_offset = int(ds.get_tag_item('IFD_OFFSET', 'TIFF', bidx=1, ovr=ix))
+            ifd_offset = int(src.get_tag_item('IFD_OFFSET', 'TIFF', bidx=1, ovr=ix))
             ifd_offsets.append(ifd_offset)
 
             details['ifd_offsets']['overview_{}'.format(ix)] = ifd_offset
@@ -158,7 +169,7 @@
                         'whereas it should be greater than the one of index {}, '
                         'which is at byte {}'.format(ix, ifd_offsets[-1], ix-1, ifd_offsets[-2]))
 
-        block_offset = int(ds.get_tag_item('BLOCK_OFFSET_0_0', 'TIFF', bidx=1))
+        block_offset = int(src.get_tag_item('BLOCK_OFFSET_0_0', 'TIFF', bidx=1))
         if not block_offset:
             errors.append('Missing BLOCK_OFFSET_0_0')
 
@@ -168,7 +179,7 @@
         details['data_offsets']['main'] = data_offset
 
         for ix, dec in enumerate(overviews):
-            data_offset = int(ds.get_tag_item('BLOCK_OFFSET_0_0', 'TIFF', bidx=1, ovr=ix))
+            data_offset = int(src.get_tag_item('BLOCK_OFFSET_0_0', 'TIFF', bidx=1, ovr=ix))
             data_offsets.append(data_offset)
             details['data_offsets']['overview_{}'.format(ix)] = data_offset
 
@@ -199,7 +210,4 @@
 
         return False
 
-    return True
-=======
-                    copy(mem, dst_path, copy_src_overviews=True, **dst_kwargs)
->>>>>>> 63bda290
+    return True